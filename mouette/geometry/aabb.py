from . import Vec
import numpy as np
    
class BB2D:
    """
    Axis aligned bounding box in 2 dimensions
    """
    def __init__(self, x1:float, y1:float, x2:float, y2:float):
        """
        Args:
            x1 (float): x coordinate of first point 
            y1 (float): y cooordinate of first point
            x2 (float): x coordinate of second point
            y2 (float): y coordinate of second point
        """
        self._x1 = Vec(min(x1,x2), min(y1,y2))
        self._x2 = Vec(max(x1,x2), max(y1,y2))
        self._d = self._x2 - self._x1
    
    @classmethod
    def of_mesh(cls, mesh : "Mesh", padding:float=0.):
        """Computes the bounding box of all vertices of a mesh, projected into the xy-plane.

        Args:
            mesh (Mesh): input mesh. Can be of any type (only the 'vertices' container is accessed)
            padding (float, optional): slack to be added between the mesh and the box. Defaults to 0 for a tight bounding box.

        Returns:
            BB2D: bounding box of the vertices of the mesh
        """
        padding = max(0, padding) # only allow non-negative numbers
        pt_min = np.min(mesh.vertices._data, axis=0)
        pt_max = np.max(mesh.vertices._data, axis=0)
        return BB2D(pt_min[0] - padding, pt_min[1] - padding, pt_max[0] + padding, pt_max[1] + padding)

    @property
    def left(self) -> float:
        """
        Returns:
            float
        """
        return self._x1.x
    @property
    def right(self) -> float:
        """
        Returns:
            float
        """
        return self._x2.x
    @property
    def top(self) -> float:
        """
        Returns:
            float
        """
        return self._x2.y
    @property
    def bottom(self) -> float:
        """
        Returns:
            float
        """
        return self._x1.y
    @property
    def width(self) -> float:
        """
        Returns:
            float
        """
        return self._d.x
    @property
    def height(self) -> float:
        """
        Returns:
            float
        """ 
        return self._d.y
    @property
<<<<<<< HEAD
    def height(self): return self._d.y
    @property
    def span(self) -> Vec: return self._d
=======
    def center(self) -> Vec:
        """Coordinates of the center point

        Returns:
            Vec: center point
        """
        return (self._x1 + self._x2)/2
>>>>>>> eb218ea3

    @staticmethod
    def intersection(b1,b2):
        """Computes the intersection bounding box of two bounding boxes

        Args:
            b1 (BB2D): first bounding box
            b2 (BB2D): second bounding box

        Returns:
            BB2D: a bounding box representing the intersection
        """
        if BB2D.do_intersect(b1,b2):
            if b1.left < b2.left:
                x1,x2 = b2.left, b1.right
            else:
                x1,x2 = b1.left, b2.right
            if b1.bottom < b2.bottom:
                y1,y2 = b2.bottom, b1.top
            else:
                y1,y2 = b1.bottom, b2.top
            return BB2D(x1,y1,x2,y2)
        return None
    
    def __and__(self,other):
        return BB2D.intersection(self,other)

    @staticmethod
    def do_intersect(b1,b2) -> bool:
        """
        Intersection test between two bounding boxes

        Args:
            b1 (BB2D): first bounding box
            b2 (BB2D): second bounding box

        Returns:
            bool: whether the two BB intersect
        """
        return (b1.left <= b2.right and b1.right >= b2.left) and \
                (b1.bottom <= b2.top and b1.top >= b2.bottom)
    
    @staticmethod
    def union(b1,b2):
        """Computes the union bounding box of two bounding boxes

        Args:
            b1 (BB2D): first bounding box
            b2 (BB2D): second bounding box

        Returns:
            BB2D: a bounding box representing the union
        """
        pmin = np.min((b1._x1, b2._x1), axis=0)
        pmax = np.max((b1._x2, b2._x2), axis=0)
        return BB2D(pmin[0], pmin[1], pmax[0], pmax[1])
    
    def __or__(self, other):
        return BB2D.union(self,other)
    
    def contains_point(self,pt:Vec) -> bool:
        """Point - bounding box intersection predicate.
        If the point is on the boundary of the box, the convention is as follows: inclusive if the point touches the min coordinates, exclusive for the max coordinates

        Args:
            pt (Vec): a query position

        Returns:
            bool: whether the point 'pt' is inside the bounding box.
        """
        return self.left <= pt[0] < self.right and self.bottom <= pt[1] < self.top
    
    def is_empty(self)->bool:
        """Tests if the bounding box encloses an empty domain

        Returns:
            bool: whether the bounding box is empty
        """
        return np.any(self._x1 >= self._x2)

class BB3D:
    """
    Axis Aligned Bounding Box
    """
    def __init__(self, *args):
        if len(args)==6:
            x1,y1,z1,x2,y2,z2 = args
        elif len(args)==2:
            x1,y1,z1 = args[0]
            x2,y2,z2 = args[1]
        else:
            raise Exception("BB3D expected either (x1,y1,z1,x2,y2,z2) or ((x1,y1,z1), (x2,y2,z2)) as argument.")
        self._x1 : Vec = Vec(x1,y1,z1)
        self._x2 : Vec = Vec(x2,y2,z2)
        self._d  : Vec = self._x2 - self._x1

    @classmethod
    def of_mesh(cls, mesh : "Mesh", padding:float = 0.):
        """Computes the bounding box of all vertices of a mesh

        Args:
            mesh (Mesh): input mesh. Can be of any type (only the 'vertices' container is accessed)
            padding (float, optional): slack to be added between the mesh and the box. Defaults to 0 for a tight bounding box.

        Returns:
            BB3D: bounding box of the vertices of the mesh
        """
        pad = Vec(padding, padding, padding)
        pt_min = np.min(mesh.vertices._data, axis=0) - pad
        pt_max = np.max(mesh.vertices._data, axis=0) + pad
        return BB3D(pt_min, pt_max)

    @property
    def min_coords(self) -> Vec:
        """Minimum coordinates of any point inside the box
        The box is an axis-aligned hexahedron which opposite corners are min_coords and max_coords

        Returns:
            Vec: minimum coordinates
        """
        return self._x1
    
    @property
    def max_coords(self) -> Vec:
        """Maximum coordinates of any point inside the box. 
        The box is an axis-aligned hexahedron which opposite corners are min_coords and max_coords

        Returns:
            Vec: maximum coordinates
        """
        return self._x2
    
    @property
    def span(self) -> Vec:
        """Three dimensions of the box

        Returns:
            Vec: dimensions of the box
        """
        return self._d

    @property
    def center(self) -> Vec:
        """Coordinates of the center point

        Returns:
            Vec: center point
        """
        return (self._x1 + self._x2)/2

    @staticmethod
    def intersection(b1,b2):
        """Computes the intersection bounding box of two bounding boxes

        Args:
            b1 (BB3D): first bounding box
            b2 (BB3D): second bounding box

        Returns:
            BB3D: a bounding box representing the intersection
        """
        if BB3D.do_intersect(b1,b2):
            pmin = Vec.zeros(3)
            pmax = Vec.zeros(3)
            for i in range(3):
                if b1.min_coords[i] < b2.min_coords[i]:
                    pmin[i], pmax[i] = b2.min_coords[i], b1.max_coords[i]
                else:
                    pmin[i], pmax[i] = b1.min_coords[i], b2.max_coords[i]
            return BB3D(pmin,pmax)
        return None
    
    def __and__(self,other):
        return BB3D.intersection(self,other)

    @staticmethod
    def do_intersect(b1,b2) -> bool:
        """
        Intersection test between two bounding boxes

        Args:
            b1 (BB3D): first bounding box
            b2 (BB3D): second bounding box

        Returns:
            bool: whether the two BB intersect
        """
        predicates = [b1.min_coords[i] <= b2.max_coords[i] and b1.max_coords[i] >= b2.min_coords[i] for i in range(3)]
        return np.all(predicates)
    
    @staticmethod
    def union(b1,b2):
        """Computes the union bounding box of two bounding boxes

        Args:
            b1 (BB3D): first bounding box
            b2 (BB3D): second bounding box

        Returns:
            BB3D: a bounding box representing the union
        """
        pmin = np.min((b1._x1, b2._x1), axis=0)
        pmax = np.max((b1._x2, b2._x2), axis=0)
        return BB3D(pmin, pmax)
    
    def __or__(self, other):
        return BB3D.union(self,other)

    def contains_point(self,pt:Vec) -> bool:
        """Point - bounding box intersection predicate.
        If the point is on the boundary of the box, the convention is as follows: inclusive if the point touches the min coordinates, exclusive for the max coordinates

        Args:
            pt (Vec): a query position

        Returns:
            bool: whether the point 'pt' is inside the bounding box.
        """
        return (self._x1 <= pt).all() and (pt < self._x2).all()
    
    def is_empty(self)->bool:
        """Tests if the bounding box encloses an empty domain

        Returns:
            bool: whether the bounding box is empty
        """
        return np.any(self.min_coords >= self.max_coords)
    
    <|MERGE_RESOLUTION|>--- conflicted
+++ resolved
@@ -76,11 +76,6 @@
         """ 
         return self._d.y
     @property
-<<<<<<< HEAD
-    def height(self): return self._d.y
-    @property
-    def span(self) -> Vec: return self._d
-=======
     def center(self) -> Vec:
         """Coordinates of the center point
 
@@ -88,7 +83,6 @@
             Vec: center point
         """
         return (self._x1 + self._x2)/2
->>>>>>> eb218ea3
 
     @staticmethod
     def intersection(b1,b2):
